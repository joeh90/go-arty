--- conflicted
+++ resolved
@@ -45,7 +45,6 @@
 
 // GenericRepository represents the common json across all repository types from Artifactory.
 type GenericRepository struct {
-<<<<<<< HEAD
 	Key                          *string   `json:"key,omitempty" xml:"key,omitempty"`
 	RClass                       *string   `json:"rclass,omitempty" xml:"-"`
 	PackageType                  *string   `json:"packageType,omitempty" xml:"type,omitempty"`
@@ -60,23 +59,7 @@
 	SuppressPomConsistencyChecks *bool     `json:"suppressPomConsistencyChecks,omitempty" xml:"suppressPomConsistencyChecks,omitempty"`
 	BlackedOut                   *bool     `json:"blackedOut,omitempty" xml:"blackedOut,omitempty"`
 	PropertySets                 *[]string `json:"propertySets,omitempty" xml:"propertySets>propertySetRef,omitempty"`
-=======
-	Key                          *string   `json:"key,omitempty"`
-	RClass                       *string   `json:"rclass,omitempty"`
-	PackageType                  *string   `json:"packageType,omitempty"`
-	Description                  *string   `json:"description,omitempty"`
-	Notes                        *string   `json:"notes,omitempty"`
-	IncludesPattern              *string   `json:"includesPattern,omitempty"`
-	ExcludesPattern              *string   `json:"excludesPattern,omitempty"`
-	LayoutRef                    *string   `json:"repoLayoutRef,omitempty"`
-	HandleReleases               *bool     `json:"handleReleases,omitempty"`
-	HandleSnapshots              *bool     `json:"handleSnapshots,omitempty"`
-	MaxUniqueSnapshots           *int      `json:"maxUniqueSnapshots,omitempty"`
-	SuppressPomConsistencyChecks *bool     `json:"suppressPomConsistencyChecks,omitempty"`
-	BlackedOut                   *bool     `json:"blackedOut,omitempty"`
-	PropertySets                 *[]string `json:"propertySets,omitempty"`
-	ForceNugetAuthentication     *bool     `json:"forceNugetAuthentication,omitempty"`
->>>>>>> 53fa6827
+	ForceNugetAuthentication     *bool     `json:"forceNugetAuthentication,omitempty" xml:"forceNugetAuthentication,omitempty"`
 }
 
 func (g GenericRepository) String() string {
@@ -114,7 +97,6 @@
 type RemoteRepository struct {
 	*GenericRepository
 
-<<<<<<< HEAD
 	URL                               *string                 `json:"url,omitempty" xml:"url,omitempty"`
 	Username                          *string                 `json:"username,omitempty" xml:"username,omitempty"`
 	Password                          *string                 `json:"password,omitempty" xml:"password,omitempty"`
@@ -141,9 +123,10 @@
 	BowerRegistryURL                  *string                 `json:"bowerRegistryUrl,omitempty" xml:"bowerRegistryUrl,omitempty"`
 	ComposerRegistryURL               *string                 `json:"composerRegistryUrl,omitempty" xml:"composerRegistryUrl,omitempty"`
 	PyPIRegistryURL                   *string                 `json:"pyPIRegistryUrl,omitempty" xml:"pypi>pyPIRegistryUrl,omitempty"`
+	PyPIRepositorySuffix              *string                 `json:"pyPIRepositorySuffix,omitempty" xml:"pyPIRepositorySuffix,omitempty"`
 	VcsType                           *string                 `json:"vcsType,omitempty" xml:"vcs>type,omitempty"`
 	VcsGitProvider                    *string                 `json:"vcsGitProvider,omitempty" xml:"vcs>git>provider,omitempty"`
-	VcsGitDownloadUrl                 *string                 `json:"VcsGitDownloadUrl,omitempty" xml:"vcs>git>downloadUrl,omitempty"`
+	VcsGitDownloadUrl                 *string                 `json:"vcsGitDownloadUrl,omitempty" xml:"vcs>git>downloadUrl,omitempty"`
 	BypassHeadRequests                *bool                   `json:"bypassHeadRequests,omitempty" xml:"bypassHeadRequests,omitempty"`
 	ClientTLSCertificate              *string                 `json:"clientTlsCertificate,omitempty" xml:"clientTlsCertificate,omitempty"`
 	ExternalDependenciesEnabled       *bool                   `json:"externalDependenciesEnabled,omitempty" xml:"externalDependencies>enabled,omitempty"`
@@ -157,53 +140,8 @@
 	EnableTokenAuthentication         *bool                   `json:"enableTokenAuthentication,omitempty" xml:"enableTokenAuthentication,omitempty"`
 	ContentSynchronisation            *ContentSynchronisation `json:"contentSynchronisation,omitempty" xml:"contentSynchronisation,omitempty"`
 	BlockPushingSchema1               *bool                   `json:"blockPushingSchema1,omitempty" xml:"blockPushingSchema1,omitempty"`
-=======
-	URL                               *string                 `json:"url,omitempty"`
-	Username                          *string                 `json:"username,omitempty"`
-	Password                          *string                 `json:"password,omitempty"`
-	Proxy                             *string                 `json:"proxy,omitempty"`
-	RemoteRepoChecksumPolicyType      *string                 `json:"remoteRepoChecksumPolicyType,omitempty"`
-	HardFail                          *bool                   `json:"hardFail,omitempty"`
-	Offline                           *bool                   `json:"offline,omitempty"`
-	StoreArtifactsLocally             *bool                   `json:"storeArtifactsLocally,omitempty"`
-	SocketTimeoutMillis               *int                    `json:"socketTimeoutMillis,omitempty"`
-	LocalAddress                      *string                 `json:"localAddress,omitempty"`
-	RetrievalCachePeriodSecs          *int                    `json:"retrievalCachePeriodSecs,omitempty"`
-	FailedRetrievalCachePeriodSecs    *int                    `json:"failedRetrievalCachePeriodSecs,omitempty"`
-	MissedRetrievalCachePeriodSecs    *int                    `json:"missedRetrievalCachePeriodSecs,omitempty"`
-	UnusedArtifactsCleanupEnabled     *bool                   `json:"unusedArtifactsCleanupEnabled,omitempty"`
-	UnusedArtifactsCleanupPeriodHours *int                    `json:"unusedArtifactsCleanupPeriodHours,omitempty"`
-	AssumedOfflinePeriodSecs          *int                    `json:"assumedOfflinePeriodSecs,omitempty"`
-	FetchJarsEagerly                  *bool                   `json:"fetchJarsEagerly,omitempty"`
-	FetchSourcesEagerly               *bool                   `json:"fetchSourcesEagerly,omitempty"`
-	ShareConfiguration                *bool                   `json:"shareConfiguration,omitempty"`
-	SynchronizeProperties             *bool                   `json:"synchronizeProperties,omitempty"`
-	BlockMismatchingMimeTypes         *bool                   `json:"blockMismatchingMimeTypes,omitempty"`
-	AllowAnyHostAuth                  *bool                   `json:"allowAnyHostAuth,omitempty"`
-	EnableCookieManagement            *bool                   `json:"enableCookieManagement,omitempty"`
-	BowerRegistryURL                  *string                 `json:"bowerRegistryUrl,omitempty"`
-	ComposerRegistryURL               *string                 `json:"composerRegistryUrl,omitempty"`
-	PyPIRegistryURL                   *string                 `json:"pyPIRegistryUrl,omitempty"`
-	PyPIRepositorySuffix              *string                 `json:"pyPIRepositorySuffix,omitempty"`
-	VcsType                           *string                 `json:"vcsType,omitempty"`
-	VcsGitProvider                    *string                 `json:"vcsGitProvider,omitempty"`
-	VcsGitDownloadUrl                 *string                 `json:"VcsGitDownloadUrl,omitempty"`
-	BypassHeadRequests                *bool                   `json:"bypassHeadRequests,omitempty"`
-	ClientTLSCertificate              *string                 `json:"clientTlsCertificate,omitempty"`
-	ExternalDependenciesEnabled       *bool                   `json:"externalDependenciesEnabled,omitempty"`
-	ExternalDependenciesPatterns      *[]string               `json:"externalDependenciesPatterns,omitempty"`
-	DownloadRedirect                  *bool                   `json:"downloadRedirect,omitempty"`
-	FeedContextPath                   *string                 `json:"feedContextPath,omitempty"`
-	DownloadContextPath               *string                 `json:"downloadContextPath,omitempty"`
-	V3FeedUrl                         *string                 `json:"v3FeedUrl,omitempty"`
-	XrayIndex                         *bool                   `json:"xrayIndex,omitempty"`
-	ListRemoteFolderItems             *bool                   `json:"listRemoteFolderItems,omitempty"`
-	EnableTokenAuthentication         *bool                   `json:"enableTokenAuthentication,omitempty"`
-	ContentSynchronisation            *ContentSynchronisation `json:"contentSynchronisation,omitempty"`
-	BlockPushingSchema1               *bool                   `json:"blockPushingSchema1,omitempty"`
-	QueryParams                       *string                 `json:"queryParams,omitempty"`
-	PropagateQueryParams              *bool                   `json:"propagateQueryParams,omitempty"`
->>>>>>> 53fa6827
+	QueryParams                       *string                 `json:"queryParams,omitempty" xml:"queryParams,omitempty"`
+	PropagateQueryParams              *bool                   `json:"propagateQueryParams,omitempty" xml:"propagateQueryParams,omitempty"`
 }
 
 // ContentSynchronisation represents smart remote repository configuration
@@ -230,7 +168,6 @@
 type VirtualRepository struct {
 	*GenericRepository
 
-<<<<<<< HEAD
 	Repositories                                  *[]string `json:"repositories,omitempty" xml:"repositories>repositoryRef,omitempty"`
 	DebianTrivialLayout                           *bool     `json:"debianTrivialLayout,omitempty" xml:"debianTrivialLayout,omitempty"`
 	ArtifactoryRequestsCanRetrieveRemoteArtifacts *bool     `json:"artifactoryRequestsCanRetrieveRemoteArtifacts,omitempty" xml:"artifactoryRequestsCanRetrieveRemoteArtifacts,omitempty"`
@@ -242,21 +179,8 @@
 	ExternalDependenciesPatterns                  *[]string `json:"externalDependenciesPatterns,omitempty" xml:"externalDependencies>patterns>pattern,omitempty"`
 	ExternalDependenciesRemoteRepo                *string   `json:"externalDependenciesRemoteRepo,omitempty" xml:"externalDependencies>remoteRepo,omitempty"`
 	ResolveDockerTagsByTimestamp                  *bool     `json:"resolveDockerTagsByTimestamp,omitempty" xml:"resolveDockerTagsByTimestamp,omitempty"`
-=======
-	Repositories                                  *[]string `json:"repositories,omitempty"`
-	DebianTrivialLayout                           *bool     `json:"debianTrivialLayout,omitempty"`
-	ArtifactoryRequestsCanRetrieveRemoteArtifacts *bool     `json:"artifactoryRequestsCanRetrieveRemoteArtifacts,omitempty"`
-	KeyPair                                       *string   `json:"keyPair,omitempty"`
-	PomRepositoryReferencesCleanupPolicy          *string   `json:"pomRepositoryReferencesCleanupPolicy,omitempty"`
-	DefaultDeploymentRepo                         *string   `json:"defaultDeploymentRepo,omitempty"`
-	ForceMavenAuthentication                      *bool     `json:"forceMavenAuthentication,omitempty"`
-	ExternalDependenciesEnabled                   *bool     `json:"externalDependenciesEnabled,omitempty"`
-	ExternalDependenciesPatterns                  *[]string `json:"externalDependenciesPatterns,omitempty"`
-	ExternalDependenciesRemoteRepo                *string   `json:"externalDependenciesRemoteRepo,omitempty"`
-	ResolveDockerTagsByTimestamp                  *bool     `json:"resolveDockerTagsByTimestamp,omitempty"`
-	VirtualRetrievalCachePeriodSecs               *int      `json:"virtualRetrievalCachePeriodSecs,omitempty"`
-	DebianDefaultArchitectures                    *string   `json:"debianDefaultArchitectures,omitempty"`
->>>>>>> 53fa6827
+	VirtualRetrievalCachePeriodSecs               *int      `json:"virtualRetrievalCachePeriodSecs,omitempty" xml:"virtualRetrievalCachePeriodSecs,omitempty"`
+	DebianDefaultArchitectures                    *string   `json:"debianDefaultArchitectures,omitempty" xml:"debianDefaultArchitectures,omitempty"`
 }
 
 func (v VirtualRepository) String() string {
