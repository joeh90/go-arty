// Copyright (c) 2016 John E. Vincent
//
// Licensed under the Apache License, Version 2.0 (the "License");
// you may not use this file except in compliance with the License.
// You may obtain a copy of the License at
//
//     http://www.apache.org/licenses/LICENSE-2.0
//
// Unless required by applicable law or agreed to in writing, software
// distributed under the License is distributed on an "AS IS" BASIS,
// WITHOUT WARRANTIES OR CONDITIONS OF ANY KIND, either express or implied.
// See the License for the specific language governing permissions and
// limitations under the License.

// Copyright (c) 2018 Target Brands, Inc.

package artifactory

import (
	"encoding/json"
	"fmt"
	"io/ioutil"

	"github.com/tidwall/gjson"
)

// RepositoriesService handles communication with the repository related
// methods of the Artifactory API.
//
// Docs: https://www.jfrog.com/confluence/display/RTF/Artifactory+REST+API#ArtifactoryRESTAPI-REPOSITORIES
type RepositoriesService service

// Repository represents a repository in Artifactory.
type Repository struct {
	Key         *string `json:"key,omitempty"`
	Type        *string `json:"type,omitempty"`
	Description *string `json:"description,omitempty"`
	URL         *string `json:"url,omitempty"`
	PackageType *string `json:"packageType,omitempty"`
}

func (r Repository) String() string {
	return Stringify(r)
}

// GenericRepository represents the common json across all repository types from Artifactory.
type GenericRepository struct {
<<<<<<< HEAD
	Key                          *string   `json:"key,omitempty" xml:"key,omitempty"`
	RClass                       *string   `json:"rclass,omitempty" xml:"-"`
	PackageType                  *string   `json:"packageType,omitempty" xml:"type,omitempty"`
	Description                  *string   `json:"description,omitempty" xml:"description,omitempty"`
	Notes                        *string   `json:"notes,omitempty" xml:"notes,omitempty"`
	IncludesPattern              *string   `json:"includesPattern,omitempty" xml:"includesPattern,omitempty"`
	ExcludesPattern              *string   `json:"excludesPattern,omitempty" xml:"excludesPattern,omitempty"`
	LayoutRef                    *string   `json:"repoLayoutRef,omitempty" xml:"repoLayoutRef,omitempty"`
	HandleReleases               *bool     `json:"handleReleases,omitempty" xml:"handleReleases,omitempty"`
	HandleSnapshots              *bool     `json:"handleSnapshots,omitempty" xml:"handleSnapshots,omitempty"`
	MaxUniqueSnapshots           *int      `json:"maxUniqueSnapshots,omitempty" xml:"maxUniqueSnapshots,omitempty"`
	SuppressPomConsistencyChecks *bool     `json:"suppressPomConsistencyChecks,omitempty" xml:"suppressPomConsistencyChecks,omitempty"`
	BlackedOut                   *bool     `json:"blackedOut,omitempty" xml:"blackedOut,omitempty"`
	PropertySets                 *[]string `json:"propertySets,omitempty" xml:"propertySets>propertySetRef,omitempty"`
	ForceNugetAuthentication     *bool     `json:"forceNugetAuthentication,omitempty" xml:"forceNugetAuthentication,omitempty"`
=======
	Key                          *string   `json:"key,omitempty"`
	RClass                       *string   `json:"rclass,omitempty"`
	PackageType                  *string   `json:"packageType,omitempty"`
	Description                  *string   `json:"description,omitempty"`
	Notes                        *string   `json:"notes,omitempty"`
	IncludesPattern              *string   `json:"includesPattern,omitempty"`
	ExcludesPattern              *string   `json:"excludesPattern,omitempty"`
	LayoutRef                    *string   `json:"repoLayoutRef,omitempty"`
	HandleReleases               *bool     `json:"handleReleases,omitempty"`
	HandleSnapshots              *bool     `json:"handleSnapshots,omitempty"`
	MaxUniqueSnapshots           *int      `json:"maxUniqueSnapshots,omitempty"`
	SuppressPomConsistencyChecks *bool     `json:"suppressPomConsistencyChecks,omitempty"`
	BlackedOut                   *bool     `json:"blackedOut,omitempty"`
	PropertySets                 *[]string `json:"propertySets,omitempty"`
	ForceNugetAuthentication     *bool     `json:"forceNugetAuthentication,omitempty"`
>>>>>>> 1f751b98
}

func (g GenericRepository) String() string {
	return Stringify(g)
}

// LocalRepository represents a local repository in Artifactory.
//
// Docs: https://www.jfrog.com/confluence/display/RTF/Repository+Configuration+JSON#RepositoryConfigurationJSON-application/vnd.org.jfrog.artifactory.repositories.LocalRepositoryConfiguration+json
type LocalRepository struct {
	*GenericRepository

	DebianTrivialLayout             *bool     `json:"debianTrivialLayout,omitempty" xml:"debianTrivialLayout,omitempty"`
	ChecksumPolicyType              *string   `json:"checksumPolicyType,omitempty" xml:"localRepoChecksumPolicyType,omitempty"`
	MaxUniqueTags                   *int      `json:"maxUniqueTags,omitempty" xml:"maxUniqueTags,omitempty"`
	SnapshotVersionBehavior         *string   `json:"snapshotVersionBehavior,omitempty" xml:"snapshotVersionBehavior,omitempty"`
	ArchiveBrowsingEnabled          *bool     `json:"archiveBrowsingEnabled,omitempty" xml:"archiveBrowsingEnabled,omitempty"`
	CalculateYumMetadata            *bool     `json:"calculateYumMetadata,omitempty" xml:"calculateYumMetadata,omitempty"`
	YumRootDepth                    *int      `json:"yumRootDepth,omitempty" xml:"yumRootDepth,omitempty"`
	DockerAPIVersion                *string   `json:"dockerApiVersion,omitempty" xml:"dockerApiVersion,omitempty"`
	BlockPushingSchema1             *bool     `json:"blockPushingSchema1,omitempty" xml:"blockPushingSchema1,omitempty"`
	EnableFileListsIndexing         *bool     `json:"enableFileListsIndexing,omitempty" xml:"enableFileListsIndexing,omitempty"`
	OptionalIndexCompressionFormats *[]string `json:"optionalIndexCompressionFormats,omitempty" xml:"optionalIndexCompressionFormats>debianFormat,omitempty"`
	XrayIndex                       *bool     `json:"xrayIndex,omitempty" xml:"xray>enabled,omitempty"`
	DownloadRedirect                *bool     `json:"downloadRedirect,omitempty" xml:"-"`
}

func (l LocalRepository) String() string {
	return Stringify(l)
}

// RemoteRepository represents a remote repository in Artifactory.
//
// Docs: https://www.jfrog.com/confluence/display/RTF/Repository+Configuration+JSON#RepositoryConfigurationJSON-application/vnd.org.jfrog.artifactory.repositories.RemoteRepositoryConfiguration+json
type RemoteRepository struct {
	*GenericRepository

<<<<<<< HEAD
	URL                               *string                 `json:"url,omitempty" xml:"url,omitempty"`
	Username                          *string                 `json:"username,omitempty" xml:"username,omitempty"`
	Password                          *string                 `json:"password,omitempty" xml:"password,omitempty"`
	Proxy                             *string                 `json:"proxy,omitempty" xml:"proxyRef,omitempty"`
	RemoteRepoChecksumPolicyType      *string                 `json:"remoteRepoChecksumPolicyType,omitempty" xml:"remoteRepoChecksumPolicyType,omitempty"`
	HardFail                          *bool                   `json:"hardFail,omitempty" xml:"hardFail,omitempty"`
	Offline                           *bool                   `json:"offline,omitempty" xml:"offline,omitempty"`
	StoreArtifactsLocally             *bool                   `json:"storeArtifactsLocally,omitempty" xml:"storeArtifactsLocally,omitempty"`
	SocketTimeoutMillis               *int                    `json:"socketTimeoutMillis,omitempty" xml:"socketTimeoutMillis,omitempty"`
	LocalAddress                      *string                 `json:"localAddress,omitempty" xml:"localAddress,omitempty"`
	RetrievalCachePeriodSecs          *int                    `json:"retrievalCachePeriodSecs,omitempty" xml:"retrievalCachePeriodSecs,omitempty"`
	FailedRetrievalCachePeriodSecs    *int                    `json:"failedRetrievalCachePeriodSecs,omitempty" xml:"-"`
	MissedRetrievalCachePeriodSecs    *int                    `json:"missedRetrievalCachePeriodSecs,omitempty" xml:"missedRetrievalCachePeriodSecs,omitempty"`
	UnusedArtifactsCleanupEnabled     *bool                   `json:"unusedArtifactsCleanupEnabled,omitempty" xml:"-"`
	UnusedArtifactsCleanupPeriodHours *int                    `json:"unusedArtifactsCleanupPeriodHours,omitempty" xml:"unusedArtifactsCleanupPeriodHours,omitempty"`
	AssumedOfflinePeriodSecs          *int                    `json:"assumedOfflinePeriodSecs,omitempty" xml:"assumedOfflinePeriodSecs,omitempty"`
	FetchJarsEagerly                  *bool                   `json:"fetchJarsEagerly,omitempty" xml:"fetchJarsEagerly,omitempty"`
	FetchSourcesEagerly               *bool                   `json:"fetchSourcesEagerly,omitempty" xml:"fetchSourcesEagerly,omitempty"`
	ShareConfiguration                *bool                   `json:"shareConfiguration,omitempty" xml:"shareConfiguration,omitempty"`
	SynchronizeProperties             *bool                   `json:"synchronizeProperties,omitempty" xml:"synchronizeProperties,omitempty"`
	BlockMismatchingMimeTypes         *bool                   `json:"blockMismatchingMimeTypes,omitempty" xml:"blockMismatchingMimeTypes,omitempty"`
	AllowAnyHostAuth                  *bool                   `json:"allowAnyHostAuth,omitempty" xml:"allowAnyHostAuth,omitempty"`
	EnableCookieManagement            *bool                   `json:"enableCookieManagement,omitempty" xml:"enableCookieManagement,omitempty"`
	BowerRegistryURL                  *string                 `json:"bowerRegistryUrl,omitempty" xml:"bowerRegistryUrl,omitempty"`
	ComposerRegistryURL               *string                 `json:"composerRegistryUrl,omitempty" xml:"composerRegistryUrl,omitempty"`
	PyPIRegistryURL                   *string                 `json:"pyPIRegistryUrl,omitempty" xml:"pypi>pyPIRegistryUrl,omitempty"`
	PyPIRepositorySuffix              *string                 `json:"pyPIRepositorySuffix,omitempty" xml:"pyPIRepositorySuffix,omitempty"`
	VcsType                           *string                 `json:"vcsType,omitempty" xml:"vcs>type,omitempty"`
	VcsGitProvider                    *string                 `json:"vcsGitProvider,omitempty" xml:"vcs>git>provider,omitempty"`
	VcsGitDownloadUrl                 *string                 `json:"vcsGitDownloadUrl,omitempty" xml:"vcs>git>downloadUrl,omitempty"`
	BypassHeadRequests                *bool                   `json:"bypassHeadRequests,omitempty" xml:"bypassHeadRequests,omitempty"`
	ClientTLSCertificate              *string                 `json:"clientTlsCertificate,omitempty" xml:"clientTlsCertificate,omitempty"`
	ExternalDependenciesEnabled       *bool                   `json:"externalDependenciesEnabled,omitempty" xml:"externalDependencies>enabled,omitempty"`
	ExternalDependenciesPatterns      *[]string               `json:"externalDependenciesPatterns,omitempty" xml:"externalDependencies>patterns>pattern,omitempty"`
	DownloadRedirect                  *bool                   `json:"downloadRedirect,omitempty" xml:"-"`
	FeedContextPath                   *string                 `json:"feedContextPath,omitempty" xml:"nuget>feedContextPath,omitempty"`
	DownloadContextPath               *string                 `json:"downloadContextPath,omitempty" xml:"nuget>downloadContextPath,omitempty"`
	V3FeedUrl                         *string                 `json:"v3FeedUrl,omitempty" xml:"nuget>v3FeedUrl,omitempty"`
	XrayIndex                         *bool                   `json:"xrayIndex,omitempty" xml:"xray>enabled,omitempty"`
	ListRemoteFolderItems             *bool                   `json:"listRemoteFolderItems,omitempty" xml:"listRemoteFolderItems,omitempty"`
	EnableTokenAuthentication         *bool                   `json:"enableTokenAuthentication,omitempty" xml:"enableTokenAuthentication,omitempty"`
	ContentSynchronisation            *ContentSynchronisation `json:"contentSynchronisation,omitempty" xml:"contentSynchronisation,omitempty"`
	BlockPushingSchema1               *bool                   `json:"blockPushingSchema1,omitempty" xml:"blockPushingSchema1,omitempty"`
	QueryParams                       *string                 `json:"queryParams,omitempty" xml:"queryParams,omitempty"`
	PropagateQueryParams              *bool                   `json:"propagateQueryParams,omitempty" xml:"propagateQueryParams,omitempty"`
=======
	URL                               *string                 `json:"url,omitempty"`
	Username                          *string                 `json:"username,omitempty"`
	Password                          *string                 `json:"password,omitempty"`
	Proxy                             *string                 `json:"proxy,omitempty"`
	RemoteRepoChecksumPolicyType      *string                 `json:"remoteRepoChecksumPolicyType,omitempty"`
	HardFail                          *bool                   `json:"hardFail,omitempty"`
	Offline                           *bool                   `json:"offline,omitempty"`
	StoreArtifactsLocally             *bool                   `json:"storeArtifactsLocally,omitempty"`
	SocketTimeoutMillis               *int                    `json:"socketTimeoutMillis,omitempty"`
	LocalAddress                      *string                 `json:"localAddress,omitempty"`
	RetrievalCachePeriodSecs          *int                    `json:"retrievalCachePeriodSecs,omitempty"`
	FailedRetrievalCachePeriodSecs    *int                    `json:"failedRetrievalCachePeriodSecs,omitempty"`
	MissedRetrievalCachePeriodSecs    *int                    `json:"missedRetrievalCachePeriodSecs,omitempty"`
	UnusedArtifactsCleanupEnabled     *bool                   `json:"unusedArtifactsCleanupEnabled,omitempty"`
	UnusedArtifactsCleanupPeriodHours *int                    `json:"unusedArtifactsCleanupPeriodHours,omitempty"`
	AssumedOfflinePeriodSecs          *int                    `json:"assumedOfflinePeriodSecs,omitempty"`
	FetchJarsEagerly                  *bool                   `json:"fetchJarsEagerly,omitempty"`
	FetchSourcesEagerly               *bool                   `json:"fetchSourcesEagerly,omitempty"`
	ShareConfiguration                *bool                   `json:"shareConfiguration,omitempty"`
	SynchronizeProperties             *bool                   `json:"synchronizeProperties,omitempty"`
	BlockMismatchingMimeTypes         *bool                   `json:"blockMismatchingMimeTypes,omitempty"`
	AllowAnyHostAuth                  *bool                   `json:"allowAnyHostAuth,omitempty"`
	EnableCookieManagement            *bool                   `json:"enableCookieManagement,omitempty"`
	BowerRegistryURL                  *string                 `json:"bowerRegistryUrl,omitempty"`
	ComposerRegistryURL               *string                 `json:"composerRegistryUrl,omitempty"`
	PyPIRegistryURL                   *string                 `json:"pyPIRegistryUrl,omitempty"`
	PyPIRepositorySuffix              *string                 `json:"pyPIRepositorySuffix,omitempty"`
	VcsType                           *string                 `json:"vcsType,omitempty"`
	VcsGitProvider                    *string                 `json:"vcsGitProvider,omitempty"`
	VcsGitDownloadUrl                 *string                 `json:"VcsGitDownloadUrl,omitempty"`
	BypassHeadRequests                *bool                   `json:"bypassHeadRequests,omitempty"`
	ClientTLSCertificate              *string                 `json:"clientTlsCertificate,omitempty"`
	ExternalDependenciesEnabled       *bool                   `json:"externalDependenciesEnabled,omitempty"`
	ExternalDependenciesPatterns      *[]string               `json:"externalDependenciesPatterns,omitempty"`
	DownloadRedirect                  *bool                   `json:"downloadRedirect,omitempty"`
	FeedContextPath                   *string                 `json:"feedContextPath,omitempty"`
	DownloadContextPath               *string                 `json:"downloadContextPath,omitempty"`
	V3FeedUrl                         *string                 `json:"v3FeedUrl,omitempty"`
	XrayIndex                         *bool                   `json:"xrayIndex,omitempty"`
	ListRemoteFolderItems             *bool                   `json:"listRemoteFolderItems,omitempty"`
	EnableTokenAuthentication         *bool                   `json:"enableTokenAuthentication,omitempty"`
	ContentSynchronisation            *ContentSynchronisation `json:"contentSynchronisation,omitempty"`
	BlockPushingSchema1               *bool                   `json:"blockPushingSchema1,omitempty"`
	QueryParams                       *string                 `json:"queryParams,omitempty"`
	PropagateQueryParams              *bool                   `json:"propagateQueryParams,omitempty"`
>>>>>>> 1f751b98
}

// ContentSynchronisation represents smart remote repository configuration
type ContentSynchronisation struct {
	Enabled    *bool `json:"enabled,omitempty" xml:"enabled,omitempty"`
	Properties *struct {
		Enabled *bool `json:"enabled,omitempty" xml:"enabled,omitempty"`
	} `json:"properties,omitempty" xml:"properties,omitempty"`
	Statistics *struct {
		Enabled *bool `json:"enabled,omitempty" xml:"enabled,omitempty"`
	} `json:"statistics,omitempty" xml:"statistics,omitempty"`
	Source *struct {
		OriginAbsenceDetection *bool `json:"originAbsenceDetection,omitempty" xml:"originAbsenceDetection,omitempty"`
	} `json:"source,omitempty" xml:"source,omitempty"`
}

func (r RemoteRepository) String() string {
	return Stringify(r)
}

// VirtualRepository represents a virtual repository in Artifactory.
//
// Docs: https://www.jfrog.com/confluence/display/RTF/Repository+Configuration+JSON#RepositoryConfigurationJSON-application/vnd.org.jfrog.artifactory.repositories.VirtualRepositoryConfiguration+json
type VirtualRepository struct {
	*GenericRepository

<<<<<<< HEAD
	Repositories                                  *[]string `json:"repositories,omitempty" xml:"repositories>repositoryRef,omitempty"`
	DebianTrivialLayout                           *bool     `json:"debianTrivialLayout,omitempty" xml:"debianTrivialLayout,omitempty"`
	ArtifactoryRequestsCanRetrieveRemoteArtifacts *bool     `json:"artifactoryRequestsCanRetrieveRemoteArtifacts,omitempty" xml:"artifactoryRequestsCanRetrieveRemoteArtifacts,omitempty"`
	KeyPair                                       *string   `json:"keyPair,omitempty" xml:"keyPair,omitempty"`
	PomRepositoryReferencesCleanupPolicy          *string   `json:"pomRepositoryReferencesCleanupPolicy,omitempty" xml:"pomRepositoryReferencesCleanupPolicy,omitempty"`
	DefaultDeploymentRepo                         *string   `json:"defaultDeploymentRepo,omitempty" xml:"defaultDeploymentRepo,omitempty"`
	ForceMavenAuthentication                      *bool     `json:"forceMavenAuthentication,omitempty" xml:"forceMavenAuthentication,omitempty"`
	ExternalDependenciesEnabled                   *bool     `json:"externalDependenciesEnabled,omitempty" xml:"externalDependencies>enabled,omitempty"`
	ExternalDependenciesPatterns                  *[]string `json:"externalDependenciesPatterns,omitempty" xml:"externalDependencies>patterns>pattern,omitempty"`
	ExternalDependenciesRemoteRepo                *string   `json:"externalDependenciesRemoteRepo,omitempty" xml:"externalDependencies>remoteRepo,omitempty"`
	ResolveDockerTagsByTimestamp                  *bool     `json:"resolveDockerTagsByTimestamp,omitempty" xml:"resolveDockerTagsByTimestamp,omitempty"`
	VirtualRetrievalCachePeriodSecs               *int      `json:"virtualRetrievalCachePeriodSecs,omitempty" xml:"virtualCacheConfig>virtualRetrievalCachePeriodSecs,omitempty"`
	DebianDefaultArchitectures                    *string   `json:"debianDefaultArchitectures,omitempty" xml:"debianDefaultArchitectures,omitempty"`
=======
	Repositories                                  *[]string `json:"repositories,omitempty"`
	DebianTrivialLayout                           *bool     `json:"debianTrivialLayout,omitempty"`
	ArtifactoryRequestsCanRetrieveRemoteArtifacts *bool     `json:"artifactoryRequestsCanRetrieveRemoteArtifacts,omitempty"`
	KeyPair                                       *string   `json:"keyPair,omitempty"`
	PomRepositoryReferencesCleanupPolicy          *string   `json:"pomRepositoryReferencesCleanupPolicy,omitempty"`
	DefaultDeploymentRepo                         *string   `json:"defaultDeploymentRepo,omitempty"`
	ForceMavenAuthentication                      *bool     `json:"forceMavenAuthentication,omitempty"`
	ExternalDependenciesEnabled                   *bool     `json:"externalDependenciesEnabled,omitempty"`
	ExternalDependenciesPatterns                  *[]string `json:"externalDependenciesPatterns,omitempty"`
	ExternalDependenciesRemoteRepo                *string   `json:"externalDependenciesRemoteRepo,omitempty"`
	ResolveDockerTagsByTimestamp                  *bool     `json:"resolveDockerTagsByTimestamp,omitempty"`
	VirtualRetrievalCachePeriodSecs               *int      `json:"virtualRetrievalCachePeriodSecs,omitempty"`
	DebianDefaultArchitectures                    *string   `json:"debianDefaultArchitectures,omitempty"`
>>>>>>> 1f751b98
}

func (v VirtualRepository) String() string {
	return Stringify(v)
}

// GetAll returns a list of all repositories.
//
// Docs: https://www.jfrog.com/confluence/display/RTF/Artifactory+REST+API#ArtifactoryRESTAPI-GetRepositories
func (s *RepositoriesService) GetAll() (*[]Repository, *Response, error) {
	u := "/api/repositories"
	v := new([]Repository)

	resp, err := s.client.Call("GET", u, nil, v)
	return v, resp, err
}

// Get returns the provided repository.
//
// Docs: https://www.jfrog.com/confluence/display/RTF/Artifactory+REST+API#ArtifactoryRESTAPI-RepositoryConfiguration
func (s *RepositoriesService) Get(repo string) (interface{}, *Response, error) {
	u := fmt.Sprintf("/api/repositories/%s", repo)
	v := new(GenericRepository)

	resp, err := s.client.Call("GET", u, nil, v)
	if err != nil {
		return v, resp, err
	}

	defer resp.Body.Close()
	body, err := ioutil.ReadAll(resp.Body)
	if err != nil {
		return nil, resp, err
	}

	switch gjson.GetBytes(body, "rclass").Str {
	case "local":
		v := new(LocalRepository)
		_ = json.Unmarshal(body, v)
		return v, resp, err
	case "remote":
		v := new(RemoteRepository)
		_ = json.Unmarshal(body, v)
		return v, resp, err
	case "virtual":
		v := new(VirtualRepository)
		_ = json.Unmarshal(body, v)
		return v, resp, err
	default:
		return v, resp, err
	}
}

// Create constructs a repository with the provided details.
//
// Docs: https://www.jfrog.com/confluence/display/RTF/Artifactory+REST+API#ArtifactoryRESTAPI-CreateRepository
func (s *RepositoriesService) Create(repo string, body interface{}) (*string, *Response, error) {
	u := fmt.Sprintf("/api/repositories/%s", repo)
	v := new(string)

	resp, err := s.client.Call("PUT", u, body, v)
	return v, resp, err
}

// Update modifies a repository with the provided details.
//
// Docs: https://www.jfrog.com/confluence/display/RTF/Artifactory+REST+API#ArtifactoryRESTAPI-UpdateRepositoryConfiguration
func (s *RepositoriesService) Update(repo string, body interface{}) (*string, *Response, error) {
	u := fmt.Sprintf("/api/repositories/%s", repo)
	v := new(string)

	resp, err := s.client.Call("POST", u, body, v)
	return v, resp, err
}

// Delete removes the provided repository.
//
// Docs: https://www.jfrog.com/confluence/display/RTF/Artifactory+REST+API#ArtifactoryRESTAPI-DeleteRepository
func (s *RepositoriesService) Delete(repo string) (*string, *Response, error) {
	u := fmt.Sprintf("/api/repositories/%s", repo)
	v := new(string)

	resp, err := s.client.Call("DELETE", u, nil, v)
	return v, resp, err
}<|MERGE_RESOLUTION|>--- conflicted
+++ resolved
@@ -45,7 +45,6 @@
 
 // GenericRepository represents the common json across all repository types from Artifactory.
 type GenericRepository struct {
-<<<<<<< HEAD
 	Key                          *string   `json:"key,omitempty" xml:"key,omitempty"`
 	RClass                       *string   `json:"rclass,omitempty" xml:"-"`
 	PackageType                  *string   `json:"packageType,omitempty" xml:"type,omitempty"`
@@ -61,23 +60,6 @@
 	BlackedOut                   *bool     `json:"blackedOut,omitempty" xml:"blackedOut,omitempty"`
 	PropertySets                 *[]string `json:"propertySets,omitempty" xml:"propertySets>propertySetRef,omitempty"`
 	ForceNugetAuthentication     *bool     `json:"forceNugetAuthentication,omitempty" xml:"forceNugetAuthentication,omitempty"`
-=======
-	Key                          *string   `json:"key,omitempty"`
-	RClass                       *string   `json:"rclass,omitempty"`
-	PackageType                  *string   `json:"packageType,omitempty"`
-	Description                  *string   `json:"description,omitempty"`
-	Notes                        *string   `json:"notes,omitempty"`
-	IncludesPattern              *string   `json:"includesPattern,omitempty"`
-	ExcludesPattern              *string   `json:"excludesPattern,omitempty"`
-	LayoutRef                    *string   `json:"repoLayoutRef,omitempty"`
-	HandleReleases               *bool     `json:"handleReleases,omitempty"`
-	HandleSnapshots              *bool     `json:"handleSnapshots,omitempty"`
-	MaxUniqueSnapshots           *int      `json:"maxUniqueSnapshots,omitempty"`
-	SuppressPomConsistencyChecks *bool     `json:"suppressPomConsistencyChecks,omitempty"`
-	BlackedOut                   *bool     `json:"blackedOut,omitempty"`
-	PropertySets                 *[]string `json:"propertySets,omitempty"`
-	ForceNugetAuthentication     *bool     `json:"forceNugetAuthentication,omitempty"`
->>>>>>> 1f751b98
 }
 
 func (g GenericRepository) String() string {
@@ -102,7 +84,7 @@
 	EnableFileListsIndexing         *bool     `json:"enableFileListsIndexing,omitempty" xml:"enableFileListsIndexing,omitempty"`
 	OptionalIndexCompressionFormats *[]string `json:"optionalIndexCompressionFormats,omitempty" xml:"optionalIndexCompressionFormats>debianFormat,omitempty"`
 	XrayIndex                       *bool     `json:"xrayIndex,omitempty" xml:"xray>enabled,omitempty"`
-	DownloadRedirect                *bool     `json:"downloadRedirect,omitempty" xml:"-"`
+	DownloadRedirect                *bool     `json:"downloadRedirect,omitempty" xml:"downloadRedirect,omitempty"`
 }
 
 func (l LocalRepository) String() string {
@@ -115,7 +97,6 @@
 type RemoteRepository struct {
 	*GenericRepository
 
-<<<<<<< HEAD
 	URL                               *string                 `json:"url,omitempty" xml:"url,omitempty"`
 	Username                          *string                 `json:"username,omitempty" xml:"username,omitempty"`
 	Password                          *string                 `json:"password,omitempty" xml:"password,omitempty"`
@@ -127,9 +108,9 @@
 	SocketTimeoutMillis               *int                    `json:"socketTimeoutMillis,omitempty" xml:"socketTimeoutMillis,omitempty"`
 	LocalAddress                      *string                 `json:"localAddress,omitempty" xml:"localAddress,omitempty"`
 	RetrievalCachePeriodSecs          *int                    `json:"retrievalCachePeriodSecs,omitempty" xml:"retrievalCachePeriodSecs,omitempty"`
-	FailedRetrievalCachePeriodSecs    *int                    `json:"failedRetrievalCachePeriodSecs,omitempty" xml:"-"`
+	FailedRetrievalCachePeriodSecs    *int                    `json:"failedRetrievalCachePeriodSecs,omitempty" xml:"failedRetrievalCachePeriodSecs,omitempty"`
 	MissedRetrievalCachePeriodSecs    *int                    `json:"missedRetrievalCachePeriodSecs,omitempty" xml:"missedRetrievalCachePeriodSecs,omitempty"`
-	UnusedArtifactsCleanupEnabled     *bool                   `json:"unusedArtifactsCleanupEnabled,omitempty" xml:"-"`
+	UnusedArtifactsCleanupEnabled     *bool                   `json:"unusedArtifactsCleanupEnabled,omitempty" xml:"unusedArtifactsCleanupEnabled,omitempty"`
 	UnusedArtifactsCleanupPeriodHours *int                    `json:"unusedArtifactsCleanupPeriodHours,omitempty" xml:"unusedArtifactsCleanupPeriodHours,omitempty"`
 	AssumedOfflinePeriodSecs          *int                    `json:"assumedOfflinePeriodSecs,omitempty" xml:"assumedOfflinePeriodSecs,omitempty"`
 	FetchJarsEagerly                  *bool                   `json:"fetchJarsEagerly,omitempty" xml:"fetchJarsEagerly,omitempty"`
@@ -150,7 +131,7 @@
 	ClientTLSCertificate              *string                 `json:"clientTlsCertificate,omitempty" xml:"clientTlsCertificate,omitempty"`
 	ExternalDependenciesEnabled       *bool                   `json:"externalDependenciesEnabled,omitempty" xml:"externalDependencies>enabled,omitempty"`
 	ExternalDependenciesPatterns      *[]string               `json:"externalDependenciesPatterns,omitempty" xml:"externalDependencies>patterns>pattern,omitempty"`
-	DownloadRedirect                  *bool                   `json:"downloadRedirect,omitempty" xml:"-"`
+	DownloadRedirect                  *bool                   `json:"downloadRedirect,omitempty" xml:"downloadRedirect,omitempty"`
 	FeedContextPath                   *string                 `json:"feedContextPath,omitempty" xml:"nuget>feedContextPath,omitempty"`
 	DownloadContextPath               *string                 `json:"downloadContextPath,omitempty" xml:"nuget>downloadContextPath,omitempty"`
 	V3FeedUrl                         *string                 `json:"v3FeedUrl,omitempty" xml:"nuget>v3FeedUrl,omitempty"`
@@ -161,53 +142,6 @@
 	BlockPushingSchema1               *bool                   `json:"blockPushingSchema1,omitempty" xml:"blockPushingSchema1,omitempty"`
 	QueryParams                       *string                 `json:"queryParams,omitempty" xml:"queryParams,omitempty"`
 	PropagateQueryParams              *bool                   `json:"propagateQueryParams,omitempty" xml:"propagateQueryParams,omitempty"`
-=======
-	URL                               *string                 `json:"url,omitempty"`
-	Username                          *string                 `json:"username,omitempty"`
-	Password                          *string                 `json:"password,omitempty"`
-	Proxy                             *string                 `json:"proxy,omitempty"`
-	RemoteRepoChecksumPolicyType      *string                 `json:"remoteRepoChecksumPolicyType,omitempty"`
-	HardFail                          *bool                   `json:"hardFail,omitempty"`
-	Offline                           *bool                   `json:"offline,omitempty"`
-	StoreArtifactsLocally             *bool                   `json:"storeArtifactsLocally,omitempty"`
-	SocketTimeoutMillis               *int                    `json:"socketTimeoutMillis,omitempty"`
-	LocalAddress                      *string                 `json:"localAddress,omitempty"`
-	RetrievalCachePeriodSecs          *int                    `json:"retrievalCachePeriodSecs,omitempty"`
-	FailedRetrievalCachePeriodSecs    *int                    `json:"failedRetrievalCachePeriodSecs,omitempty"`
-	MissedRetrievalCachePeriodSecs    *int                    `json:"missedRetrievalCachePeriodSecs,omitempty"`
-	UnusedArtifactsCleanupEnabled     *bool                   `json:"unusedArtifactsCleanupEnabled,omitempty"`
-	UnusedArtifactsCleanupPeriodHours *int                    `json:"unusedArtifactsCleanupPeriodHours,omitempty"`
-	AssumedOfflinePeriodSecs          *int                    `json:"assumedOfflinePeriodSecs,omitempty"`
-	FetchJarsEagerly                  *bool                   `json:"fetchJarsEagerly,omitempty"`
-	FetchSourcesEagerly               *bool                   `json:"fetchSourcesEagerly,omitempty"`
-	ShareConfiguration                *bool                   `json:"shareConfiguration,omitempty"`
-	SynchronizeProperties             *bool                   `json:"synchronizeProperties,omitempty"`
-	BlockMismatchingMimeTypes         *bool                   `json:"blockMismatchingMimeTypes,omitempty"`
-	AllowAnyHostAuth                  *bool                   `json:"allowAnyHostAuth,omitempty"`
-	EnableCookieManagement            *bool                   `json:"enableCookieManagement,omitempty"`
-	BowerRegistryURL                  *string                 `json:"bowerRegistryUrl,omitempty"`
-	ComposerRegistryURL               *string                 `json:"composerRegistryUrl,omitempty"`
-	PyPIRegistryURL                   *string                 `json:"pyPIRegistryUrl,omitempty"`
-	PyPIRepositorySuffix              *string                 `json:"pyPIRepositorySuffix,omitempty"`
-	VcsType                           *string                 `json:"vcsType,omitempty"`
-	VcsGitProvider                    *string                 `json:"vcsGitProvider,omitempty"`
-	VcsGitDownloadUrl                 *string                 `json:"VcsGitDownloadUrl,omitempty"`
-	BypassHeadRequests                *bool                   `json:"bypassHeadRequests,omitempty"`
-	ClientTLSCertificate              *string                 `json:"clientTlsCertificate,omitempty"`
-	ExternalDependenciesEnabled       *bool                   `json:"externalDependenciesEnabled,omitempty"`
-	ExternalDependenciesPatterns      *[]string               `json:"externalDependenciesPatterns,omitempty"`
-	DownloadRedirect                  *bool                   `json:"downloadRedirect,omitempty"`
-	FeedContextPath                   *string                 `json:"feedContextPath,omitempty"`
-	DownloadContextPath               *string                 `json:"downloadContextPath,omitempty"`
-	V3FeedUrl                         *string                 `json:"v3FeedUrl,omitempty"`
-	XrayIndex                         *bool                   `json:"xrayIndex,omitempty"`
-	ListRemoteFolderItems             *bool                   `json:"listRemoteFolderItems,omitempty"`
-	EnableTokenAuthentication         *bool                   `json:"enableTokenAuthentication,omitempty"`
-	ContentSynchronisation            *ContentSynchronisation `json:"contentSynchronisation,omitempty"`
-	BlockPushingSchema1               *bool                   `json:"blockPushingSchema1,omitempty"`
-	QueryParams                       *string                 `json:"queryParams,omitempty"`
-	PropagateQueryParams              *bool                   `json:"propagateQueryParams,omitempty"`
->>>>>>> 1f751b98
 }
 
 // ContentSynchronisation represents smart remote repository configuration
@@ -234,7 +168,6 @@
 type VirtualRepository struct {
 	*GenericRepository
 
-<<<<<<< HEAD
 	Repositories                                  *[]string `json:"repositories,omitempty" xml:"repositories>repositoryRef,omitempty"`
 	DebianTrivialLayout                           *bool     `json:"debianTrivialLayout,omitempty" xml:"debianTrivialLayout,omitempty"`
 	ArtifactoryRequestsCanRetrieveRemoteArtifacts *bool     `json:"artifactoryRequestsCanRetrieveRemoteArtifacts,omitempty" xml:"artifactoryRequestsCanRetrieveRemoteArtifacts,omitempty"`
@@ -248,21 +181,6 @@
 	ResolveDockerTagsByTimestamp                  *bool     `json:"resolveDockerTagsByTimestamp,omitempty" xml:"resolveDockerTagsByTimestamp,omitempty"`
 	VirtualRetrievalCachePeriodSecs               *int      `json:"virtualRetrievalCachePeriodSecs,omitempty" xml:"virtualCacheConfig>virtualRetrievalCachePeriodSecs,omitempty"`
 	DebianDefaultArchitectures                    *string   `json:"debianDefaultArchitectures,omitempty" xml:"debianDefaultArchitectures,omitempty"`
-=======
-	Repositories                                  *[]string `json:"repositories,omitempty"`
-	DebianTrivialLayout                           *bool     `json:"debianTrivialLayout,omitempty"`
-	ArtifactoryRequestsCanRetrieveRemoteArtifacts *bool     `json:"artifactoryRequestsCanRetrieveRemoteArtifacts,omitempty"`
-	KeyPair                                       *string   `json:"keyPair,omitempty"`
-	PomRepositoryReferencesCleanupPolicy          *string   `json:"pomRepositoryReferencesCleanupPolicy,omitempty"`
-	DefaultDeploymentRepo                         *string   `json:"defaultDeploymentRepo,omitempty"`
-	ForceMavenAuthentication                      *bool     `json:"forceMavenAuthentication,omitempty"`
-	ExternalDependenciesEnabled                   *bool     `json:"externalDependenciesEnabled,omitempty"`
-	ExternalDependenciesPatterns                  *[]string `json:"externalDependenciesPatterns,omitempty"`
-	ExternalDependenciesRemoteRepo                *string   `json:"externalDependenciesRemoteRepo,omitempty"`
-	ResolveDockerTagsByTimestamp                  *bool     `json:"resolveDockerTagsByTimestamp,omitempty"`
-	VirtualRetrievalCachePeriodSecs               *int      `json:"virtualRetrievalCachePeriodSecs,omitempty"`
-	DebianDefaultArchitectures                    *string   `json:"debianDefaultArchitectures,omitempty"`
->>>>>>> 1f751b98
 }
 
 func (v VirtualRepository) String() string {
